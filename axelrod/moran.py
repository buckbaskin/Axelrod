from collections import Counter
import random

import numpy as np

from .deterministic_cache import DeterministicCache
from .match import Match
from .random_ import randrange


def fitness_proportionate_selection(scores):
    """Randomly selects an individual proportionally to score.

    Parameters
    ----------
    scores: Any sequence of real numbers

    Returns
    -------
    An index of the above list selected at random proportionally to the list
    element divided by the total.
    """
    csums = np.cumsum(scores)
    total = csums[-1]
    r = random.random() * total

    for i, x in enumerate(csums):
        if x >= r:
            return i


class MoranProcess(object):
    def __init__(self, players, turns=100, noise=0, deterministic_cache=None,
<<<<<<< HEAD
                 mutation_rate=0.):
=======
                 mutation_rate=0., mode='bd', match_class=Match):
>>>>>>> 67856f9a
        """
        An agent based Moran process class. In each round, each player plays a
        Match with each other player. Players are assigned a fitness score by
        their total score from all matches in the round. A player is chosen to
        reproduce proportionally to fitness, possibly mutated, and is cloned.
        The clone replaces a randomly chosen player.

        If the mutation_rate is 0, the population will eventually fixate on
        exactly one player type. In this case a StopIteration exception is
<<<<<<< HEAD
        raised and the play stops. If the mutation_rate is not zero, then the
=======
        raised and the play stops. If mutation_rate is not zero, then the
>>>>>>> 67856f9a
        process will iterate indefinitely, so mp.play() will never exit, and
        you should use the class as an iterator instead.

        When a player mutates it chooses a random player type from the initial
        population. This is not the only method yet emulates the common method
        in the literature.

        Parameters
        ----------
        players, iterable of axelrod.Player subclasses
        turns: int, 100
            The number of turns in each pairwise interaction
        noise: float, 0
            The background noise, if any. Randomly flips plays with probability
            `noise`.
        deterministic_cache: axelrod.DeterministicCache, None
            A optional prebuilt deterministic cache
        mutation_rate: float, 0
            The rate of mutation. Replicating players are mutated with
            probability `mutation_rate`
<<<<<<< HEAD
=======
        mode: string, bd
            Birth-Death (bd) or Death-Birth (db)
        match_class: subclass of Match
            The match type to use for scoring
>>>>>>> 67856f9a
        """
        self.match_class = match_class
        self.turns = turns
        self.noise = noise
        self.initial_players = players  # save initial population
        self.players = []
        self.populations = []
        self.set_players()
        self.score_history = []
        self.winning_strategy_name = None
        self.mutation_rate = mutation_rate
        assert (mutation_rate >= 0) and (mutation_rate <= 1)
        assert (noise >= 0) and (noise <= 1)
        mode = mode.lower()
        assert mode in ['bd', 'db']
        self.mode = mode
        if deterministic_cache is not None:
            self.deterministic_cache = deterministic_cache
        else:
            self.deterministic_cache = DeterministicCache()
        # Build the set of mutation targets
        # Determine the number of unique types (players)
        keys = set([str(p) for p in players])
<<<<<<< HEAD
        # Create a dictionary mapping each type to a set of representatives
        # of the other types
=======
        # Create a dictionary mapping each type to a set of representatives of
        # the other types
>>>>>>> 67856f9a
        d = dict()
        for p in players:
            d[str(p)] = p
        mutation_targets = dict()
        for key in sorted(keys):
            mutation_targets[key] = [v for (k, v) in sorted(d.items()) if k != key]
        self.mutation_targets = mutation_targets

    def set_players(self):
        """Copy the initial players into the first population."""
        self.players = []
        for player in self.initial_players:
            player.reset()
            self.players.append(player)
        self.populations = [self.population_distribution()]

    def mutate(self, index):
        """Mutate the player at index."""
        # Choose another strategy at random from the initial population
        r = random.random()
        if r < self.mutation_rate:
            s = str(self.players[index])
            j = randrange(0, len(self.mutation_targets[s]))
            p = self.mutation_targets[s][j]
            new_player = p.clone()
        else:
            # Just clone the player
            new_player = self.players[index].clone()
        return new_player

    def death(self, index=None):
        """Selects the player to be removed. Note that the in the birth-death
        case, the player that is reproducing may also be replaced. However in
        the death-birth case, this player will be excluded from the choices.

        `index` is unused here but is needed in the graph case.
        """
        i = randrange(0, len(self.players))
        return i

    def birth(self, index=None):
        """The birth event."""
        # Compute necessary fitnesses.
        scores = self.score_all()
        if self.mode == "db":
            # Death has already occurred, so remove the dead player from the
            # possible choices
            scores.pop(index)
            # Make sure to get the correct index post-pop
            j = fitness_proportionate_selection(scores)
            if j >= index:
                j += 1
        else:
            j = fitness_proportionate_selection(scores)
        return j

    def fixation_check(self):
        """Is the population of a single type?"""
        if self.mutation_rate > 0:
            return False
        classes = set(str(p) for p in self.players)
        if len(classes) == 1:
            # Set the winning strategy name variable
            self.winning_strategy_name = str(self.players[0])
            return True
        return False

    def __next__(self):
        """Iterate the population:
        - play the round's matches
        - chooses a player proportionally to fitness (total score) to reproduce
        - mutate, if appropriate
        - choose a player to be replaced
        - update the population
        """
        # Check the exit condition, that all players are of the same type.
        if self.fixation_check():
            raise StopIteration
        if self.mode == "bd":
            # Birth then death
            j = self.birth()
            i = self.death(j)
        elif self.mode == "db":
            # Death then birth
            i = self.death()
            self.players[i] = None
            j = self.birth(i)
        # Mutate
        if self.mutation_rate:
            new_player = self.mutate(j)
        else:
            new_player = self.players[j].clone()
        # Replace player i with clone of player j
        self.players[i] = new_player
        self.populations.append(self.population_distribution())
        # Check again for fixation
        self.fixation_check()
        return self

    def _matchup_indices(self):
        """Generate the matchup pairs."""
        indices = []
        N = len(self.players)
        for i in range(N):
            for j in range(i + 1, N):
                # For the death-birth mode the dead player is marked None
                # so skip those
                if (self.players[i] is None) or (self.players[j] is None):
                    continue
                indices.append((i, j))
        return indices

    def score_all(self):
        """Plays the next round of the process. Every player is paired up
        against every other player and the total scores are recorded."""
        N = len(self.players)
        scores = [0] * N
        for i, j in self._matchup_indices():
            player1 = self.players[i]
            player2 = self.players[j]
            match = self.match_class(
                (player1, player2), turns=self.turns, noise=self.noise,
                deterministic_cache=self.deterministic_cache)
            match.play()
            match_scores = match.final_score_per_turn()
            scores[i] += match_scores[0]
            scores[j] += match_scores[1]
        self.score_history.append(scores)
        return scores

    def population_distribution(self):
        """Returns the population distribution of the last iteration."""
        player_names = [str(player) for player in self.players]
        counter = Counter(player_names)
        return counter

    def __iter__(self):
        return self

    def reset(self):
        """Reset the process to replay."""
        self.winning_strategy_name = None
        self.score_history = []
        # Reset all the players
        self.set_players()

    def play(self):
        """Play the process out to completion."""
        if self.mutation_rate != 0:
            raise ValueError("MoranProcess.play() will never exit if mutation_rate is nonzero")
        while True:
            try:
                self.__next__()
            except StopIteration:
                break
        return self.populations

    def __len__(self):
        return len(self.populations)


class MoranProcessGraph(MoranProcess):
    def __init__(self, players, interaction_graph, reproduction_graph=None,
                 turns=100, noise=0, deterministic_cache=None,
                 mutation_rate=0., mode='bd', match_class=Match):
        """
        An agent based Moran process class. In each round, each player plays a
        Match with each neighboring player according to the interaction graph.
        Players are assigned a fitness score by their total score from all
        matches in the round. A player is chosen to reproduce proportionally to
        fitness, possibly mutated, and is cloned. The clone replaces a randomly
        chosen neighboring player according to the reproduction graph.

        If the mutation_rate is 0, the population will eventually fixate on
        exactly one player type. In this case a StopIteration exception is
        raised and the play stops. If mutation_rate is not zero, then the
        process will iterate indefinitely, so mp.play() will never exit, and
        you should use the class as an iterator instead.

        When a player mutates it chooses a random player type from the initial
        population. This is not the only method yet emulates the common method
        in the literature.

        Note: the weighted graph case is not yet implemented, nor is birth-bias,
        death-bias, or Link Dynamics updating; however the most common use cases
        are implemented.

        See [Shakarian2013]_ for more detail on the process and different
        updating modes.

        Parameters
        ----------
        players, iterable of axelrod.Player subclasses
        interaction_graph: Axelrod.graph.Graph
            The graph in which the replicators are arranged
        reproduction_graph: Axelrod.graph.Graph
            The reproduction graph, set equal to the interaction graph if not
            given
        turns: int, 100
            The number of turns in each pairwise interaction
        noise: float, 0
            The background noise, if any. Randomly flips plays with probability
            `noise`.
        deterministic_cache: axelrod.DeterministicCache, None
            A optional prebuilt deterministic cache
        mutation_rate: float, 0
            The rate of mutation. Replicating players are mutated with
            probability `mutation_rate`
        mode: string, bd
            Birth-Death (bd) or Death-Birth (db)
        match_class: subclass of Match
            The match type to use for scoring
        """
        MoranProcess.__init__(self, players, turns=turns, noise=noise,
                              deterministic_cache=deterministic_cache,
                              mutation_rate=mutation_rate, mode=mode)
        if not reproduction_graph:
            reproduction_graph = interaction_graph
        # Check equal vertices
        v1 = interaction_graph.vertices()
        v2 = reproduction_graph.vertices()
        assert list(v1) == list(v2)
        self.interaction_graph = interaction_graph
        self.reproduction_graph = reproduction_graph
        # Map players to graph vertices
        self.locations = list(interaction_graph.vertices())
        self.index = dict(zip(interaction_graph.vertices(),
                              range(len(players))))

    def birth(self, index=None):
        """Compute the birth index."""
        scores = self.score_all()
        if index:
            # Death-birth case
            scores.pop(index)
            # Make sure to get the correct index post-pop
            j = fitness_proportionate_selection(scores)
            if j >= index:
                j += 1
        else:
            j = fitness_proportionate_selection(scores)
        return j

    def death(self, index=None):
        """Selects the player to be removed."""
        if self.mode == "db":
            # Select a player to be replaced globally
            i = randrange(0, len(self.players))
            # Record internally for use in _matchup_indices
            self.dead = i
        else:
            # Select locally
            # index is not None in this case
            vertex = random.choice(
                self.reproduction_graph.out_vertices(self.locations[index]))
            i = self.index[vertex]
        return i

    def _matchup_indices(self):
        """Generate the matchup pairs"""
        indices = set()
        # For death-birth we only want the neighbors of the dead node
        # The other calculations are unnecessary
        if self.mode == "db":
            source = self.index[self.dead]
            self.dead = None
            sources = self.interaction_graph.out_vertices(source)
        else:
            # birth-death is global
            sources = self.locations
        for i, source in enumerate(sources):
            for target in self.interaction_graph.out_vertices(source):
                j = self.index[target]
                if (self.players[i] is None) or (self.players[j] is None):
                    continue
                # Don't duplicate matches
                if ((i, j) in indices) or ((j, i) in indices):
                    continue
                indices.add((i, j))
        return indices

    def population_distribution(self):
        """Returns the population distribution of the last iteration."""
        player_names = [str(player) for player in self.players]
        counter = Counter(player_names)
        return counter<|MERGE_RESOLUTION|>--- conflicted
+++ resolved
@@ -31,11 +31,7 @@
 
 class MoranProcess(object):
     def __init__(self, players, turns=100, noise=0, deterministic_cache=None,
-<<<<<<< HEAD
-                 mutation_rate=0.):
-=======
                  mutation_rate=0., mode='bd', match_class=Match):
->>>>>>> 67856f9a
         """
         An agent based Moran process class. In each round, each player plays a
         Match with each other player. Players are assigned a fitness score by
@@ -45,11 +41,7 @@
 
         If the mutation_rate is 0, the population will eventually fixate on
         exactly one player type. In this case a StopIteration exception is
-<<<<<<< HEAD
         raised and the play stops. If the mutation_rate is not zero, then the
-=======
-        raised and the play stops. If mutation_rate is not zero, then the
->>>>>>> 67856f9a
         process will iterate indefinitely, so mp.play() will never exit, and
         you should use the class as an iterator instead.
 
@@ -70,13 +62,10 @@
         mutation_rate: float, 0
             The rate of mutation. Replicating players are mutated with
             probability `mutation_rate`
-<<<<<<< HEAD
-=======
         mode: string, bd
             Birth-Death (bd) or Death-Birth (db)
         match_class: subclass of Match
             The match type to use for scoring
->>>>>>> 67856f9a
         """
         self.match_class = match_class
         self.turns = turns
@@ -100,13 +89,8 @@
         # Build the set of mutation targets
         # Determine the number of unique types (players)
         keys = set([str(p) for p in players])
-<<<<<<< HEAD
         # Create a dictionary mapping each type to a set of representatives
         # of the other types
-=======
-        # Create a dictionary mapping each type to a set of representatives of
-        # the other types
->>>>>>> 67856f9a
         d = dict()
         for p in players:
             d[str(p)] = p
