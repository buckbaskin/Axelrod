--- conflicted
+++ resolved
@@ -7,11 +7,7 @@
 from .axelrod_first import (
     Davis, RevisedDowning, Feld, Grofman, Nydegger, Joss, Shubik, Tullock,
     UnnamedStrategy, SteinAndRapoport, TidemanAndChieruzzi)
-<<<<<<< HEAD
-from .axelrod_second import Champion, Eatherley, Tester, Gladstein, MoreGrofman
-=======
-from .axelrod_second import Champion, Eatherley, Tester, Gladstein, Tranquilizer
->>>>>>> fabf5b0b
+from .axelrod_second import Champion, Eatherley, Tester, Gladstein, Tranquilizer, MoreGrofman
 from .backstabber import BackStabber, DoubleCrosser
 from .better_and_better import BetterAndBetter
 from .calculator import Calculator
