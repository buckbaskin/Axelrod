"""
Additional strategies from Axelrod's second tournament.
"""

import random

from axelrod.action import Action
from axelrod.player import Player
from axelrod.random_ import random_choice

from axelrod.interaction_utils import compute_final_score


C, D = Action.C, Action.D


class Champion(Player):
    """
    Strategy submitted to Axelrod's second tournament by Danny Champion.

    This player cooperates on the first 10 moves and plays Tit for Tat for the
    next 15 more moves. After 25 moves, the program cooperates unless all the
    following are true: the other player defected on the previous move, the
    other player cooperated less than 60% and the random number between 0 and 1
    is greater that the other player's cooperation rate.

    Names:

    - Champion: [Axelrod1980b]_
    """

    name = "Champion"
    classifier = {
        'memory_depth': float('inf'),
        'stochastic': True,
        'makes_use_of': set(["length"]),
        'long_run_time': False,
        'inspects_source': False,
        'manipulates_source': False,
        'manipulates_state': False
    }

    def strategy(self, opponent: Player) -> Action:
        current_round = len(self.history)
        expected_length = self.match_attributes['length']
        # Cooperate for the first 1/20-th of the game
        if current_round == 0:
            return C
        if current_round < expected_length / 20:
            return C
        # Mirror partner for the next phase
        if current_round < expected_length * 5 / 40:
            return opponent.history[-1]
        # Now cooperate unless all of the necessary conditions are true
        defection_prop = opponent.defections / len(opponent.history)
        if opponent.history[-1] == D:
            r = random.random()
            if defection_prop >= max(0.4, r):
                return D
        return C


class Eatherley(Player):
    """
    Strategy submitted to Axelrod's second tournament by Graham Eatherley.

    A player that keeps track of how many times in the game the other player
    defected. After the other player defects, it defects with a probability
    equal to the ratio of the other's total defections to the total moves to
    that point.

    Names:

    - Eatherley: [Axelrod1980b]_
    """

    name = "Eatherley"
    classifier = {
        'memory_depth': float('inf'),
        'stochastic': True,
        'makes_use_of': set(),
        'long_run_time': False,
        'inspects_source': False,
        'manipulates_source': False,
        'manipulates_state': False
    }

    @staticmethod
    def strategy(opponent: Player) -> Action:
        # Cooperate on the first move
        if not len(opponent.history):
            return C
        # Reciprocate cooperation
        if opponent.history[-1] == C:
            return C
        # Respond to defections with probability equal to opponent's total
        # proportion of defections
        defection_prop = opponent.defections / len(opponent.history)
        return random_choice(1 - defection_prop)


class Tester(Player):
    """
    Submitted to Axelrod's second tournament by David Gladstein.

    This strategy is a TFT variant that attempts to exploit certain strategies. It
    defects on the first move. If the opponent ever defects, TESTER 'apologies' by
    cooperating and then plays TFT for the rest of the game. Otherwise TESTER
    alternates cooperation and defection.

    This strategy came 46th in Axelrod's second tournament.

    Names:

    - Tester: [Axelrod1980b]_
    """

    name = "Tester"
    classifier = {
        'memory_depth': float('inf'),
        'stochastic': False,
        'makes_use_of': set(),
        'long_run_time': False,
        'inspects_source': False,
        'manipulates_source': False,
        'manipulates_state': False
    }

    def __init__(self) -> None:
        super().__init__()
        self.is_TFT = False

    def strategy(self, opponent: Player) -> Action:
        # Defect on the first move
        if not opponent.history:
            return D
        # Am I TFT?
        if self.is_TFT:
            return D if opponent.history[-1:] == [D] else C
        else:
            # Did opponent defect?
            if opponent.history[-1] == D:
                self.is_TFT = True
                return C
            if len(self.history) in [1, 2]:
                return C
            # Alternate C and D
            return self.history[-1].flip()


class Gladstein(Player):
    """
    Submitted to Axelrod's second tournament by David Gladstein.

    This strategy is also known as Tester and is based on the reverse
    engineering of the Fortran strategies from Axelrod's second tournament.

    This strategy is a TFT variant that defects on the first round in order to
    test the opponent's response. If the opponent ever defects, the strategy
    'apologizes' by cooperating and then plays TFT for the rest of the game.
    Otherwise, it defects as much as possible subject to the constraint that
    the ratio of its defections to moves remains under 0.5, not counting the
    first defection.

    Names:

    - Gladstein: [Axelrod1980b]_
    - Tester: [Axelrod1980b]_
    """

    name = "Gladstein"
    classifier = {
        'memory_depth': float('inf'),
        'stochastic': False,
        'makes_use_of': set(),
        'long_run_time': False,
        'inspects_source': False,
        'manipulates_source': False,
        'manipulates_state': False
    }

    def __init__(self) -> None:
        super().__init__()
        # This strategy assumes the opponent is a patsy
        self.patsy = True

    def strategy(self, opponent: Player) -> Action:
        # Defect on the first move
        if not self.history:
            return D
        # Is the opponent a patsy?
        if self.patsy:
            # If the opponent defects, apologize and play TFT.
            if opponent.history[-1] == D:
                self.patsy = False
                return C
            # Cooperate as long as the cooperation ratio is below 0.5
            cooperation_ratio = self.cooperations / len(self.history)
            if cooperation_ratio > 0.5:
                return D
            return C
        else:
            # Play TFT
            return opponent.history[-1]

<<<<<<< HEAD

class MoreGrofman(Player):
    """
    Submitted to Axelrod's second tournament by Bernard Grofman.

    This strategy has 3 phases:

    1. First it cooperates on the first two rounds
    2. For rounds 3-7 inclusive, it plays the same as the opponent's last move
    3. Thereafter, it applies the following logic, looking at its memory of the
       last 8\* rounds (ignoring the most recent round).

      - If its own previous move was C and the opponent has defected less than
        3 times in the last 8\* rounds, cooperate
      - If its own previous move was C and the opponent has defected 3 or
        more times in the last 8\* rounds, defect
      - If its own previous move was D and the opponent has defected only once
        or not at all in the last 8\* rounds, cooperate
      - If its own previous move was D and the opponent has defected more than
        once in the last 8\* rounds, defect

    \* The code looks at the first 7 of the last 8 rounds, ignoring the most
    recent round.

    Names:
    - Grofman's strategy: [Axelrod1980b]_
    - K86R: [Axelrod1980b]_
    """
    name = "MoreGrofman"
    classifier = {
        'memory_depth': 8,
        'stochastic': False,
        'makes_use_of': set(),
=======
class Tranquilizer(Player):
   
    """
    Submitted to Axelrod's second tournament by Craig Feathers

    Description given in Axelrod's "More Effective Choice in the 
    Prisoner's Dilemma" paper: The rule normally cooperates but 
    is ready to defect if the other player defects too often. 
    Thus the rule tends to cooperate for the first dozen or two moves
    if the other player is cooperating, but then it throws in a 
    defection. If the other player continues to cooperate, then defections 
    become more frequent. But as long as Tranquilizer is maintaining an 
    average payoff of at least 2.25 points per move, it will never defect 
    twice in succession and it will not defect more than 
    one-quarter of the time.

    This implementation is based on the reverse engineering of the 
    Fortran strategy K67R from Axelrod's second tournament.
    Reversed engineered by: Owen Campbell, Will Guo and Mansour Hakem.

    The strategy starts by cooperating and has 3 states.

    At the start of the strategy it updates its states:

    - It counts the number of consecutive defections by the opponent.
    - If it was in state 2 it moves to state 0 and calculates the 
      following quantities two_turns_after_good_defection_ratio and
      two_turns_after_good_defection_ratio_count.
      
      Formula for:
      
      two_turns_after_good_defection_ratio:

      self.two_turns_after_good_defection_ratio = (
      ((self.two_turns_after_good_defection_ratio 
      * self.two_turns_after_good_defection_ratio_count) 
      + (3 - (3 * self.dict[opponent.history[-1]])) 
      + (2 * self.dict[self.history[-1]]) 
      - ((self.dict[opponent.history[-1]] 
      * self.dict[self.history[-1]]))) 
      / (self.two_turns_after_good_defection_ratio_count + 1)
      )

      two_turns_after_good_defection_ratio_count =
      two_turns_after_good_defection_ratio + 1

    - If it was in state 1 it moves to state 2 and calculates the 
      following quantities one_turn_after_good_defection_ratio and 
      one_turn_after_good_defection_ratio_count.

      Formula for:
      
      one_turn_after_good_defection_ratio:

      self.one_turn_after_good_defection_ratio = (
      ((self.one_turn_after_good_defection_ratio 
      * self.one_turn_after_good_defection_ratio_count)
      + (3 - (3 * self.dict[opponent.history[-1]])) 
      + (2 * self.dict[self.history[-1]]) 
      - (self.dict[opponent.history[-1]] 
      * self.dict[self.history[-1]])) 
      / (self.one_turn_after_good_defection_ratio_count + 1)
      )

      one_turn_after_good_defection_ratio_count:

      one_turn_after_good_defection_ratio_count =
      one_turn_after_good_defection_ratio + 1
 
    If after this it is in state 1 or 2 then it cooperates.

    If it is in state 0 it will potentially perform 1 of the 2 
    following stochastic tests:

    1. If average score per turn is greater than 2.25 then it calculates a  
    value of probability:
    
    probability = (
    (.95 - (((self.one_turn_after_good_defection_ratio)
    + (self.two_turns_after_good_defection_ratio) - 5) / 15)) 
    + (1 / (((len(self.history))+1) ** 2))
    - (self.dict[opponent.history[-1]] / 4)
    ) 

    and will cooperate if a random sampled number is less than that value of 
    probability. If it does not cooperate then the strategy moves to state 1 
    and defects.
    
    2. If average score per turn is greater than 1.75 but less than 2.25 
    then it calculates a value of probability:

    probability = (
    (.25 + ((opponent.cooperations + 1) / ((len(self.history)) + 1)))
    - (self.opponent_consecutive_defections * .25) 
    + ((current_score[0] 
    - current_score[1]) / 100) 
    + (4 / ((len(self.history)) + 1))
    )

    and will cooperate if a random sampled number is less than that value of 
    probability. If not, it defects.

    If none of the above holds the player simply plays tit for tat.

    Tranquilizer came in 27th place in Axelrod's second torunament. 
   

    Names:

    - Tranquilizer: [Axelrod1980]_
    """

    name = 'Tranquilizer'
    classifier = {
        'memory_depth': float('inf'),
        'stochastic': True,
        'makes_use_of': {"game"},
>>>>>>> fabf5b0b
        'long_run_time': False,
        'inspects_source': False,
        'manipulates_source': False,
        'manipulates_state': False
    }

<<<<<<< HEAD
    def strategy(self, opponent: Player) -> Action:
        # Cooperate on the first two moves
        if len(self.history) < 2:
            return C
        # For rounds 3-7, play the opponent's last move
        elif 2 <= len(self.history) <= 6:
            return opponent.history[-1]
        else:
            # Note: the Fortran code behavior ignores the opponent behavior
            #   in the last round and instead looks at the first 7 of the last
            #   8 rounds.
            opponent_defections_last_8_rounds = opponent.history[-8:-1].count(D)
            if self.history[-1] == C and opponent_defections_last_8_rounds <= 2:
                return C
            if self.history[-1] == D and opponent_defections_last_8_rounds <= 1:
                return C
            return D
=======
    def __init__(self):
        super().__init__()
        self.num_turns_after_good_defection = 0 # equal to FD variable
        self.opponent_consecutive_defections = 0 # equal to S variable
        self.one_turn_after_good_defection_ratio= 5 # equal to AD variable
        self.two_turns_after_good_defection_ratio= 0 # equal to NO variable
        self.one_turn_after_good_defection_ratio_count = 1 # equal to AK variable
        self.two_turns_after_good_defection_ratio_count = 1 # equal to NK variable
        # All above variables correspond to those in original Fotran Code
        self.dict = {C: 0, D: 1} 


    def update_state(self, opponent):  
        
        """
        Calculates the ratio values for the one_turn_after_good_defection_ratio,
        two_turns_after_good_defection_ratio and the probability values, 
        and sets the value of num_turns_after_good_defection.
        """
        if opponent.history[-1] == D: 
            self.opponent_consecutive_defections += 1
        else:
            self.opponent_consecutive_defections = 0

        if self.num_turns_after_good_defection == 2:
            self.num_turns_after_good_defection = 0
            self.two_turns_after_good_defection_ratio = (
                ((self.two_turns_after_good_defection_ratio 
                * self.two_turns_after_good_defection_ratio_count) 
                + (3 - (3 * self.dict[opponent.history[-1]])) 
                + (2 * self.dict[self.history[-1]]) 
                - ((self.dict[opponent.history[-1]] 
                * self.dict[self.history[-1]]))) 
                / (self.two_turns_after_good_defection_ratio_count + 1)
                )
            self.two_turns_after_good_defection_ratio_count += 1
        elif self.num_turns_after_good_defection == 1:
            self.num_turns_after_good_defection = 2
            self.one_turn_after_good_defection_ratio = (
                ((self.one_turn_after_good_defection_ratio 
                * self.one_turn_after_good_defection_ratio_count)
                + (3 - (3 * self.dict[opponent.history[-1]])) 
                + (2 * self.dict[self.history[-1]]) 
                - (self.dict[opponent.history[-1]] 
                * self.dict[self.history[-1]])) 
                / (self.one_turn_after_good_defection_ratio_count + 1)
                )
            self.one_turn_after_good_defection_ratio_count += 1
   
    def strategy(self, opponent: Player) -> Action:

        if not self.history:
            return C

       
        self.update_state(opponent)
        if  self.num_turns_after_good_defection in [1, 2]:
            return C        

        current_score = compute_final_score(zip(self.history, opponent.history))

        if (current_score[0] / ((len(self.history)) + 1)) >= 2.25:
            probability = (
                (.95 - (((self.one_turn_after_good_defection_ratio)
                + (self.two_turns_after_good_defection_ratio) - 5) / 15)) 
                + (1 / (((len(self.history))+1) ** 2))
                - (self.dict[opponent.history[-1]] / 4)
                )
            if random.random() <= probability: 
                return C
            self.num_turns_after_good_defection = 1
            return D
        if (current_score[0] / ((len(self.history)) + 1)) >= 1.75:
            probability = (
                (.25 + ((opponent.cooperations + 1) / ((len(self.history)) + 1)))
                - (self.opponent_consecutive_defections * .25) 
                + ((current_score[0] 
                - current_score[1]) / 100) 
                + (4 / ((len(self.history)) + 1))
                )
            if random.random() <= probability:
                return C
            return D
        return opponent.history[-1]
>>>>>>> fabf5b0b
<|MERGE_RESOLUTION|>--- conflicted
+++ resolved
@@ -203,41 +203,6 @@
             # Play TFT
             return opponent.history[-1]
 
-<<<<<<< HEAD
-
-class MoreGrofman(Player):
-    """
-    Submitted to Axelrod's second tournament by Bernard Grofman.
-
-    This strategy has 3 phases:
-
-    1. First it cooperates on the first two rounds
-    2. For rounds 3-7 inclusive, it plays the same as the opponent's last move
-    3. Thereafter, it applies the following logic, looking at its memory of the
-       last 8\* rounds (ignoring the most recent round).
-
-      - If its own previous move was C and the opponent has defected less than
-        3 times in the last 8\* rounds, cooperate
-      - If its own previous move was C and the opponent has defected 3 or
-        more times in the last 8\* rounds, defect
-      - If its own previous move was D and the opponent has defected only once
-        or not at all in the last 8\* rounds, cooperate
-      - If its own previous move was D and the opponent has defected more than
-        once in the last 8\* rounds, defect
-
-    \* The code looks at the first 7 of the last 8 rounds, ignoring the most
-    recent round.
-
-    Names:
-    - Grofman's strategy: [Axelrod1980b]_
-    - K86R: [Axelrod1980b]_
-    """
-    name = "MoreGrofman"
-    classifier = {
-        'memory_depth': 8,
-        'stochastic': False,
-        'makes_use_of': set(),
-=======
 class Tranquilizer(Player):
    
     """
@@ -355,32 +320,12 @@
         'memory_depth': float('inf'),
         'stochastic': True,
         'makes_use_of': {"game"},
->>>>>>> fabf5b0b
-        'long_run_time': False,
-        'inspects_source': False,
-        'manipulates_source': False,
-        'manipulates_state': False
-    }
-
-<<<<<<< HEAD
-    def strategy(self, opponent: Player) -> Action:
-        # Cooperate on the first two moves
-        if len(self.history) < 2:
-            return C
-        # For rounds 3-7, play the opponent's last move
-        elif 2 <= len(self.history) <= 6:
-            return opponent.history[-1]
-        else:
-            # Note: the Fortran code behavior ignores the opponent behavior
-            #   in the last round and instead looks at the first 7 of the last
-            #   8 rounds.
-            opponent_defections_last_8_rounds = opponent.history[-8:-1].count(D)
-            if self.history[-1] == C and opponent_defections_last_8_rounds <= 2:
-                return C
-            if self.history[-1] == D and opponent_defections_last_8_rounds <= 1:
-                return C
-            return D
-=======
+        'long_run_time': False,
+        'inspects_source': False,
+        'manipulates_source': False,
+        'manipulates_state': False
+    }
+
     def __init__(self):
         super().__init__()
         self.num_turns_after_good_defection = 0 # equal to FD variable
@@ -465,4 +410,60 @@
                 return C
             return D
         return opponent.history[-1]
->>>>>>> fabf5b0b
+
+
+class MoreGrofman(Player):
+    """
+    Submitted to Axelrod's second tournament by Bernard Grofman.
+
+    This strategy has 3 phases:
+
+    1. First it cooperates on the first two rounds
+    2. For rounds 3-7 inclusive, it plays the same as the opponent's last move
+    3. Thereafter, it applies the following logic, looking at its memory of the
+       last 8\* rounds (ignoring the most recent round).
+
+      - If its own previous move was C and the opponent has defected less than
+        3 times in the last 8\* rounds, cooperate
+      - If its own previous move was C and the opponent has defected 3 or
+        more times in the last 8\* rounds, defect
+      - If its own previous move was D and the opponent has defected only once
+        or not at all in the last 8\* rounds, cooperate
+      - If its own previous move was D and the opponent has defected more than
+        once in the last 8\* rounds, defect
+
+    \* The code looks at the first 7 of the last 8 rounds, ignoring the most
+    recent round.
+
+    Names:
+    - Grofman's strategy: [Axelrod1980b]_
+    - K86R: [Axelrod1980b]_
+    """
+    name = "MoreGrofman"
+    classifier = {
+        'memory_depth': 8,
+        'stochastic': False,
+        'makes_use_of': set(),
+        'long_run_time': False,
+        'inspects_source': False,
+        'manipulates_source': False,
+        'manipulates_state': False
+    }
+
+    def strategy(self, opponent: Player) -> Action:
+        # Cooperate on the first two moves
+        if len(self.history) < 2:
+            return C
+        # For rounds 3-7, play the opponent's last move
+        elif 2 <= len(self.history) <= 6:
+            return opponent.history[-1]
+        else:
+            # Note: the Fortran code behavior ignores the opponent behavior
+            #   in the last round and instead looks at the first 7 of the last
+            #   8 rounds.
+            opponent_defections_last_8_rounds = opponent.history[-8:-1].count(D)
+            if self.history[-1] == C and opponent_defections_last_8_rounds <= 2:
+                return C
+            if self.history[-1] == D and opponent_defections_last_8_rounds <= 1:
+                return C
+            return D