from axelrod.actions import Actions, Action, str_to_actions
from axelrod.player import Player
import itertools
import copy

C, D = Actions.C, Actions.D


class AntiCycler(Player):
    """
    A player that follows a sequence of plays that contains no cycles:
    CDD  CD  CCD CCCD CCCCD ...
    """

    name = 'AntiCycler'
    classifier = {
        'memory_depth': float('inf'),
        'stochastic': False,
        'makes_use_of': set(),
        'long_run_time': False,
        'inspects_source': False,
        'manipulates_source': False,
        'manipulates_state': False
    }

    def __init__(self) -> None:
        super().__init__()
        self.cycle_length = 1
        self.cycle_counter = 0
        self.first_three = self._get_first_three()

    @staticmethod
    def _get_first_three():
        return [C, D, D]

    def strategy(self, opponent: Player) -> Action:
        while self.first_three:
            return self.first_three.pop(0)
        if self.cycle_counter < self.cycle_length:
            self.cycle_counter += 1
            return C
        else:
            self.cycle_length += 1
            self.cycle_counter = 0
            return D

    def reset(self):
        super().reset()
        self.cycle_length = 1
        self.cycle_counter = 0
        self.first_three = self._get_first_three()


class Cycler(Player):
    """A player that repeats a given sequence indefinitely."""

    name = 'Cycler'
    classifier = {
        'memory_depth': 2,
        'stochastic': False,
        'makes_use_of': set(),
        'long_run_time': False,
        'inspects_source': False,
        'manipulates_source': False,
        'manipulates_state': False
    }

    def __init__(self, cycle: str = "CCD") -> None:
        """This strategy will repeat the parameter `cycle` endlessly,
        e.g. C C D C C D C C D ...

        Special Cases
        -------------
        Cooperator is equivalent to Cycler("C")
        Defector   is equivalent to Cycler("D")
        Alternator is equivalent to Cycler("CD")

        """
        super().__init__()
<<<<<<< HEAD
        self.cycle = cycle
=======
        self.cycle_str = cycle
        self.cycle = self.get_new_itertools_cycle()
        self.name = "Cycler {}".format(cycle)
>>>>>>> 884606c8
        self.classifier['memory_depth'] = len(cycle) - 1

    def get_new_itertools_cycle(self):
        return itertools.cycle(str_to_actions(self.cycle_str))

    def strategy(self, opponent: Player) -> Action:
        return next(self.cycle)

    def reset(self):
        super(Cycler, self).reset()
        self.cycle = self.get_new_itertools_cycle()


class CyclerDC(Cycler):

    name = 'Cycler DC'
    classifier = copy.copy(Cycler.classifier)
    classifier['memory_depth'] = 1

    def __init__(self, cycle="DC") -> None:
        super().__init__(cycle=cycle)


class CyclerCCD(Cycler):

    name = 'Cycler CCD'
    classifier = copy.copy(Cycler.classifier)
    classifier['memory_depth'] = 2

    def __init__(self, cycle="CCD") -> None:
        super().__init__(cycle=cycle)


class CyclerDDC(Cycler):

    name = 'Cycler DDC'
    classifier = copy.copy(Cycler.classifier)
    classifier['memory_depth'] = 2

    def __init__(self, cycle="DDC") -> None:
        super().__init__(cycle=cycle)


class CyclerCCCD(Cycler):

    name = 'Cycler CCCD'
    classifier = copy.copy(Cycler.classifier)
    classifier['memory_depth'] = 3

    def __init__(self, cycle="CCCD") -> None:
        super().__init__(cycle=cycle)


class CyclerCCCCCD(Cycler):

    name = 'Cycler CCCCCD'
    classifier = copy.copy(Cycler.classifier)
    classifier['memory_depth'] = 5

    def __init__(self, cycle="CCCCCD") -> None:
        super().__init__(cycle=cycle)


class CyclerCCCDCD(Cycler):

    name = 'Cycler CCCDCD'
    classifier = copy.copy(Cycler.classifier)
    classifier['memory_depth'] = 5

    def __init__(self, cycle="CCCDCD") -> None:
        super().__init__(cycle=cycle)<|MERGE_RESOLUTION|>--- conflicted
+++ resolved
@@ -77,13 +77,8 @@
 
         """
         super().__init__()
-<<<<<<< HEAD
-        self.cycle = cycle
-=======
         self.cycle_str = cycle
         self.cycle = self.get_new_itertools_cycle()
-        self.name = "Cycler {}".format(cycle)
->>>>>>> 884606c8
         self.classifier['memory_depth'] = len(cycle) - 1
 
     def get_new_itertools_cycle(self):
@@ -103,8 +98,8 @@
     classifier = copy.copy(Cycler.classifier)
     classifier['memory_depth'] = 1
 
-    def __init__(self, cycle="DC") -> None:
-        super().__init__(cycle=cycle)
+    def __init__(self) -> None:
+        super().__init__(cycle="DC")
 
 
 class CyclerCCD(Cycler):
@@ -113,8 +108,8 @@
     classifier = copy.copy(Cycler.classifier)
     classifier['memory_depth'] = 2
 
-    def __init__(self, cycle="CCD") -> None:
-        super().__init__(cycle=cycle)
+    def __init__(self) -> None:
+        super().__init__(cycle="CCD")
 
 
 class CyclerDDC(Cycler):
@@ -123,8 +118,8 @@
     classifier = copy.copy(Cycler.classifier)
     classifier['memory_depth'] = 2
 
-    def __init__(self, cycle="DDC") -> None:
-        super().__init__(cycle=cycle)
+    def __init__(self) -> None:
+        super().__init__(cycle="DDC")
 
 
 class CyclerCCCD(Cycler):
@@ -133,8 +128,8 @@
     classifier = copy.copy(Cycler.classifier)
     classifier['memory_depth'] = 3
 
-    def __init__(self, cycle="CCCD") -> None:
-        super().__init__(cycle=cycle)
+    def __init__(self) -> None:
+        super().__init__(cycle="CCCD")
 
 
 class CyclerCCCCCD(Cycler):
@@ -143,8 +138,8 @@
     classifier = copy.copy(Cycler.classifier)
     classifier['memory_depth'] = 5
 
-    def __init__(self, cycle="CCCCCD") -> None:
-        super().__init__(cycle=cycle)
+    def __init__(self) -> None:
+        super().__init__(cycle="CCCCCD")
 
 
 class CyclerCCCDCD(Cycler):
@@ -153,5 +148,5 @@
     classifier = copy.copy(Cycler.classifier)
     classifier['memory_depth'] = 5
 
-    def __init__(self, cycle="CCCDCD") -> None:
-        super().__init__(cycle=cycle)+    def __init__(self) -> None:
+        super().__init__(cycle="CCCDCD")