--- conflicted
+++ resolved
@@ -3,11 +3,7 @@
 from player import *
 from round_robin import *
 from tournament import *
-<<<<<<< HEAD
 from tournament_manager import *
 from strategies import *
 from logger import *
-=======
-from strategies import *
-from ecosystem import *
->>>>>>> 06f4f7fb
+from ecosystem import *