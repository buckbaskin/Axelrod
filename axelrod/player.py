import inspect
import random

flip_dict = {'C': 'D', 'D': 'C'}


class Player(object):
    """A class for a player in the tournament.

    This is an abstract base class, not intended to be used directly.
    """

    name = "Player"

    def __init__(self):
        """Initiates an empty history and 0 score for a player."""
        self.history = []
        self.stochastic = "random" in inspect.getsource(self.__class__)
        if self.name == "Player":
            self.stochastic = False

    def __repr__(self):
        """The string method for the strategy."""
        return self.name

    def _add_noise(self, noise, s1, s2):
        r = random.random()
        if r < noise:
            s1 = flip_dict[s1]
        r = random.random()
        if r < noise:
            s2 = flip_dict[s2]
        return s1, s2

    def strategy(self, opponent):
        """This is a placeholder strategy."""
        return None

    def play(self, opponent, noise=0):
        """This pits two players against each other."""
        s1, s2 = self.strategy(opponent), opponent.strategy(self)
        if noise:
<<<<<<< HEAD
            r = random.random()
            if r < noise:
                s1 = flip_dict[s1]
            r = random.random()
            if r < noise:
                s2 = flip_dict[s2]
=======
            s1, s2 = self._add_noise(noise, s1, s2)
>>>>>>> 1517e0c3
        self.history.append(s1)
        opponent.history.append(s2)

    def reset(self):
        """Resets history.

        When creating strategies that create new attributes then this method should be
        re-written (in the inherited class) and should not only reset history but also
        rest all other attributes.
        """
        self.history = []<|MERGE_RESOLUTION|>--- conflicted
+++ resolved
@@ -40,16 +40,7 @@
         """This pits two players against each other."""
         s1, s2 = self.strategy(opponent), opponent.strategy(self)
         if noise:
-<<<<<<< HEAD
-            r = random.random()
-            if r < noise:
-                s1 = flip_dict[s1]
-            r = random.random()
-            if r < noise:
-                s2 = flip_dict[s2]
-=======
             s1, s2 = self._add_noise(noise, s1, s2)
->>>>>>> 1517e0c3
         self.history.append(s1)
         opponent.history.append(s2)
 
